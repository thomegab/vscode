/*---------------------------------------------------------------------------------------------
 *  Copyright (c) Microsoft Corporation. All rights reserved.
 *  Licensed under the MIT License. See License.txt in the project root for license information.
 *--------------------------------------------------------------------------------------------*/

import * as fs from 'fs';
import * as path from 'path';
import * as os from 'os';
import * as cp from 'child_process';
import * as which from 'which';
import { EventEmitter } from 'events';
import iconv = require('iconv-lite');
import * as filetype from 'file-type';
import { assign, groupBy, denodeify, IDisposable, toDisposable, dispose, mkdirp, readBytes, detectUnicodeEncoding, Encoding, onceEvent } from './util';
import { CancellationToken } from 'vscode';
import { URI } from 'vscode-uri';
import { detectEncoding } from './encoding';
import { Ref, RefType, Branch, Remote, GitErrorCodes, LogOptions, Change, Status } from './api/git';

const readfile = denodeify<string, string | null, string>(fs.readFile);

export interface IGit {
	path: string;
	version: string;
}

export interface IFileStatus {
	x: string;
	y: string;
	path: string;
	rename?: string;
}

export interface Stash {
	index: number;
	description: string;
}

interface MutableRemote extends Remote {
	fetchUrl?: string;
	pushUrl?: string;
	isReadOnly: boolean;
}

function parseVersion(raw: string): string {
	return raw.replace(/^git version /, '');
}

function findSpecificGit(path: string, onLookup: (path: string) => void): Promise<IGit> {
	return new Promise<IGit>((c, e) => {
		onLookup(path);

		const buffers: Buffer[] = [];
		const child = cp.spawn(path, ['--version']);
		child.stdout.on('data', (b: Buffer) => buffers.push(b));
		child.on('error', cpErrorHandler(e));
		child.on('exit', code => code ? e(new Error('Not found')) : c({ path, version: parseVersion(Buffer.concat(buffers).toString('utf8').trim()) }));
	});
}

function findGitDarwin(onLookup: (path: string) => void): Promise<IGit> {
	return new Promise<IGit>((c, e) => {
		cp.exec('which git', (err, gitPathBuffer) => {
			if (err) {
				return e('git not found');
			}

			const path = gitPathBuffer.toString().replace(/^\s+|\s+$/g, '');

			function getVersion(path: string) {
				onLookup(path);

				// make sure git executes
				cp.exec('git --version', (err, stdout) => {

					if (err) {
						return e('git not found');
					}

					return c({ path, version: parseVersion(stdout.trim()) });
				});
			}

			if (path !== '/usr/bin/git') {
				return getVersion(path);
			}

			// must check if XCode is installed
			cp.exec('xcode-select -p', (err: any) => {
				if (err && err.code === 2) {
					// git is not installed, and launching /usr/bin/git
					// will prompt the user to install it

					return e('git not found');
				}

				getVersion(path);
			});
		});
	});
}

function findSystemGitWin32(base: string, onLookup: (path: string) => void): Promise<IGit> {
	if (!base) {
		return Promise.reject<IGit>('Not found');
	}

	return findSpecificGit(path.join(base, 'Git', 'cmd', 'git.exe'), onLookup);
}

function findGitWin32InPath(onLookup: (path: string) => void): Promise<IGit> {
	const whichPromise = new Promise<string>((c, e) => which('git.exe', (err, path) => err ? e(err) : c(path)));
	return whichPromise.then(path => findSpecificGit(path, onLookup));
}

function findGitWin32(onLookup: (path: string) => void): Promise<IGit> {
	return findSystemGitWin32(process.env['ProgramW6432'] as string, onLookup)
		.then(undefined, () => findSystemGitWin32(process.env['ProgramFiles(x86)'] as string, onLookup))
		.then(undefined, () => findSystemGitWin32(process.env['ProgramFiles'] as string, onLookup))
		.then(undefined, () => findSystemGitWin32(path.join(process.env['LocalAppData'] as string, 'Programs'), onLookup))
		.then(undefined, () => findGitWin32InPath(onLookup));
}

export function findGit(hint: string | undefined, onLookup: (path: string) => void): Promise<IGit> {
	const first = hint ? findSpecificGit(hint, onLookup) : Promise.reject<IGit>(null);

	return first
		.then(undefined, () => {
			switch (process.platform) {
				case 'darwin': return findGitDarwin(onLookup);
				case 'win32': return findGitWin32(onLookup);
				default: return findSpecificGit('git', onLookup);
			}
		})
		.then(null, () => Promise.reject(new Error('Git installation not found.')));
}

export interface IExecutionResult<T extends string | Buffer> {
	exitCode: number;
	stdout: T;
	stderr: string;
}

function cpErrorHandler(cb: (reason?: any) => void): (reason?: any) => void {
	return err => {
		if (/ENOENT/.test(err.message)) {
			err = new GitError({
				error: err,
				message: 'Failed to execute git (ENOENT)',
				gitErrorCode: GitErrorCodes.NotAGitRepository
			});
		}

		cb(err);
	};
}

export interface SpawnOptions extends cp.SpawnOptions {
	input?: string;
	encoding?: string;
	log?: boolean;
	cancellationToken?: CancellationToken;
}

async function exec(child: cp.ChildProcess, cancellationToken?: CancellationToken): Promise<IExecutionResult<Buffer>> {
	if (!child.stdout || !child.stderr) {
		throw new GitError({ message: 'Failed to get stdout or stderr from git process.' });
	}

	if (cancellationToken && cancellationToken.isCancellationRequested) {
		throw new GitError({ message: 'Cancelled' });
	}

	const disposables: IDisposable[] = [];

	const once = (ee: NodeJS.EventEmitter, name: string, fn: (...args: any[]) => void) => {
		ee.once(name, fn);
		disposables.push(toDisposable(() => ee.removeListener(name, fn)));
	};

	const on = (ee: NodeJS.EventEmitter, name: string, fn: (...args: any[]) => void) => {
		ee.on(name, fn);
		disposables.push(toDisposable(() => ee.removeListener(name, fn)));
	};

	let result = Promise.all<any>([
		new Promise<number>((c, e) => {
			once(child, 'error', cpErrorHandler(e));
			once(child, 'exit', c);
		}),
		new Promise<Buffer>(c => {
			const buffers: Buffer[] = [];
			on(child.stdout, 'data', (b: Buffer) => buffers.push(b));
			once(child.stdout, 'close', () => c(Buffer.concat(buffers)));
		}),
		new Promise<string>(c => {
			const buffers: Buffer[] = [];
			on(child.stderr, 'data', (b: Buffer) => buffers.push(b));
			once(child.stderr, 'close', () => c(Buffer.concat(buffers).toString('utf8')));
		})
	]) as Promise<[number, Buffer, string]>;

	if (cancellationToken) {
		const cancellationPromise = new Promise<[number, Buffer, string]>((_, e) => {
			onceEvent(cancellationToken.onCancellationRequested)(() => {
				try {
					child.kill();
				} catch (err) {
					// noop
				}

				e(new GitError({ message: 'Cancelled' }));
			});
		});

		result = Promise.race([result, cancellationPromise]);
	}

	try {
		const [exitCode, stdout, stderr] = await result;
		return { exitCode, stdout, stderr };
	} finally {
		dispose(disposables);
	}
}

export interface IGitErrorData {
	error?: Error;
	message?: string;
	stdout?: string;
	stderr?: string;
	exitCode?: number;
	gitErrorCode?: string;
	gitCommand?: string;
}

export class GitError {

	error?: Error;
	message: string;
	stdout?: string;
	stderr?: string;
	exitCode?: number;
	gitErrorCode?: string;
	gitCommand?: string;

	constructor(data: IGitErrorData) {
		if (data.error) {
			this.error = data.error;
			this.message = data.error.message;
		} else {
			this.error = undefined;
			this.message = '';
		}

		this.message = this.message || data.message || 'Git error';
		this.stdout = data.stdout;
		this.stderr = data.stderr;
		this.exitCode = data.exitCode;
		this.gitErrorCode = data.gitErrorCode;
		this.gitCommand = data.gitCommand;
	}

	toString(): string {
		let result = this.message + ' ' + JSON.stringify({
			exitCode: this.exitCode,
			gitErrorCode: this.gitErrorCode,
			gitCommand: this.gitCommand,
			stdout: this.stdout,
			stderr: this.stderr
		}, null, 2);

		if (this.error) {
			result += (<any>this.error).stack;
		}

		return result;
	}
}

export interface IGitOptions {
	gitPath: string;
	version: string;
	env?: any;
}

function getGitErrorCode(stderr: string): string | undefined {
	if (/Another git process seems to be running in this repository|If no other git process is currently running/.test(stderr)) {
		return GitErrorCodes.RepositoryIsLocked;
	} else if (/Authentication failed/.test(stderr)) {
		return GitErrorCodes.AuthenticationFailed;
	} else if (/Not a git repository/i.test(stderr)) {
		return GitErrorCodes.NotAGitRepository;
	} else if (/bad config file/.test(stderr)) {
		return GitErrorCodes.BadConfigFile;
	} else if (/cannot make pipe for command substitution|cannot create standard input pipe/.test(stderr)) {
		return GitErrorCodes.CantCreatePipe;
	} else if (/Repository not found/.test(stderr)) {
		return GitErrorCodes.RepositoryNotFound;
	} else if (/unable to access/.test(stderr)) {
		return GitErrorCodes.CantAccessRemote;
	} else if (/branch '.+' is not fully merged/.test(stderr)) {
		return GitErrorCodes.BranchNotFullyMerged;
	} else if (/Couldn\'t find remote ref/.test(stderr)) {
		return GitErrorCodes.NoRemoteReference;
	} else if (/A branch named '.+' already exists/.test(stderr)) {
		return GitErrorCodes.BranchAlreadyExists;
	} else if (/'.+' is not a valid branch name/.test(stderr)) {
		return GitErrorCodes.InvalidBranchName;
	} else if (/Please,? commit your changes or stash them/.test(stderr)) {
		return GitErrorCodes.DirtyWorkTree;
	}

	return undefined;
}

const COMMIT_FORMAT = '%H\n%ae\n%P\n%B';

export class Git {

	readonly path: string;
	private env: any;

	private _onOutput = new EventEmitter();
	get onOutput(): EventEmitter { return this._onOutput; }

	constructor(options: IGitOptions) {
		this.path = options.gitPath;
		this.env = options.env || {};
	}

	open(repository: string, dotGit: string): Repository {
		return new Repository(this, repository, dotGit);
	}

	async init(repository: string): Promise<void> {
		await this.exec(repository, ['init']);
		return;
	}

	async clone(url: string, parentPath: string, cancellationToken?: CancellationToken): Promise<string> {
		let baseFolderName = decodeURI(url).replace(/[\/]+$/, '').replace(/^.*[\/\\]/, '').replace(/\.git$/, '') || 'repository';
		let folderName = baseFolderName;
		let folderPath = path.join(parentPath, folderName);
		let count = 1;

		while (count < 20 && await new Promise(c => fs.exists(folderPath, c))) {
			folderName = `${baseFolderName}-${count++}`;
			folderPath = path.join(parentPath, folderName);
		}

		await mkdirp(parentPath);

		try {
			await this.exec(parentPath, ['clone', url.includes(' ') ? encodeURI(url) : url, folderPath], { cancellationToken });
		} catch (err) {
			if (err.stderr) {
				err.stderr = err.stderr.replace(/^Cloning.+$/m, '').trim();
				err.stderr = err.stderr.replace(/^ERROR:\s+/, '').trim();
			}

			throw err;
		}

		return folderPath;
	}

	async getRepositoryRoot(repositoryPath: string): Promise<string> {
		const result = await this.exec(repositoryPath, ['rev-parse', '--show-toplevel']);
		return path.normalize(result.stdout.trim());
	}

	async getRepositoryDotGit(repositoryPath: string): Promise<string> {
		const result = await this.exec(repositoryPath, ['rev-parse', '--git-dir']);
		let dotGitPath = result.stdout.trim();

		if (!path.isAbsolute(dotGitPath)) {
			dotGitPath = path.join(repositoryPath, dotGitPath);
		}

		return path.normalize(dotGitPath);
	}

	async exec(cwd: string, args: string[], options: SpawnOptions = {}): Promise<IExecutionResult<string>> {
		options = assign({ cwd }, options || {});
		return await this._exec(args, options);
	}

	async exec2(args: string[], options: SpawnOptions = {}): Promise<IExecutionResult<string>> {
		return await this._exec(args, options);
	}

	stream(cwd: string, args: string[], options: SpawnOptions = {}): cp.ChildProcess {
		options = assign({ cwd }, options || {});
		return this.spawn(args, options);
	}

	private async _exec(args: string[], options: SpawnOptions = {}): Promise<IExecutionResult<string>> {
		const child = this.spawn(args, options);

		if (options.input) {
			child.stdin.end(options.input, 'utf8');
		}

		const bufferResult = await exec(child, options.cancellationToken);

		if (options.log !== false && bufferResult.stderr.length > 0) {
			this.log(`${bufferResult.stderr}\n`);
		}

		let encoding = options.encoding || 'utf8';
		encoding = iconv.encodingExists(encoding) ? encoding : 'utf8';

		const result: IExecutionResult<string> = {
			exitCode: bufferResult.exitCode,
			stdout: iconv.decode(bufferResult.stdout, encoding),
			stderr: bufferResult.stderr
		};

		if (bufferResult.exitCode) {
			return Promise.reject<IExecutionResult<string>>(new GitError({
				message: 'Failed to execute git',
				stdout: result.stdout,
				stderr: result.stderr,
				exitCode: result.exitCode,
				gitErrorCode: getGitErrorCode(result.stderr),
				gitCommand: args[0]
			}));
		}

		return result;
	}

	spawn(args: string[], options: SpawnOptions = {}): cp.ChildProcess {
		if (!this.path) {
			throw new Error('git could not be found in the system.');
		}

		if (!options) {
			options = {};
		}

		if (!options.stdio && !options.input) {
			options.stdio = ['ignore', null, null]; // Unless provided, ignore stdin and leave default streams for stdout and stderr
		}

		options.env = assign({}, process.env, this.env, options.env || {}, {
			VSCODE_GIT_COMMAND: args[0],
			LC_ALL: 'en_US.UTF-8',
			LANG: 'en_US.UTF-8'
		});

		if (options.log !== false) {
			this.log(`> git ${args.join(' ')}\n`);
		}

		return cp.spawn(this.path, args, options);
	}

	private log(output: string): void {
		this._onOutput.emit('log', output);
	}
}

export interface Commit {
	hash: string;
	message: string;
	parents: string[];
	authorEmail?: string | undefined;
}

export class GitStatusParser {

	private lastRaw = '';
	private result: IFileStatus[] = [];

	get status(): IFileStatus[] {
		return this.result;
	}

	update(raw: string): void {
		let i = 0;
		let nextI: number | undefined;

		raw = this.lastRaw + raw;

		while ((nextI = this.parseEntry(raw, i)) !== undefined) {
			i = nextI;
		}

		this.lastRaw = raw.substr(i);
	}

	private parseEntry(raw: string, i: number): number | undefined {
		if (i + 4 >= raw.length) {
			return;
		}

		let lastIndex: number;
		const entry: IFileStatus = {
			x: raw.charAt(i++),
			y: raw.charAt(i++),
			rename: undefined,
			path: ''
		};

		// space
		i++;

		if (entry.x === 'R' || entry.x === 'C') {
			lastIndex = raw.indexOf('\0', i);

			if (lastIndex === -1) {
				return;
			}

			entry.rename = raw.substring(i, lastIndex);
			i = lastIndex + 1;
		}

		lastIndex = raw.indexOf('\0', i);

		if (lastIndex === -1) {
			return;
		}

		entry.path = raw.substring(i, lastIndex);

		// If path ends with slash, it must be a nested git repo
		if (entry.path[entry.path.length - 1] !== '/') {
			this.result.push(entry);
		}

		return lastIndex + 1;
	}
}

export interface Submodule {
	name: string;
	path: string;
	url: string;
}

export function parseGitmodules(raw: string): Submodule[] {
	const regex = /\r?\n/g;
	let position = 0;
	let match: RegExpExecArray | null = null;

	const result: Submodule[] = [];
	let submodule: Partial<Submodule> = {};

	function parseLine(line: string): void {
		const sectionMatch = /^\s*\[submodule "([^"]+)"\]\s*$/.exec(line);

		if (sectionMatch) {
			if (submodule.name && submodule.path && submodule.url) {
				result.push(submodule as Submodule);
			}

			const name = sectionMatch[1];

			if (name) {
				submodule = { name };
				return;
			}
		}

		if (!submodule) {
			return;
		}

		const propertyMatch = /^\s*(\w+)\s+=\s+(.*)$/.exec(line);

		if (!propertyMatch) {
			return;
		}

		const [, key, value] = propertyMatch;

		switch (key) {
			case 'path': submodule.path = value; break;
			case 'url': submodule.url = value; break;
		}
	}

	while (match = regex.exec(raw)) {
		parseLine(raw.substring(position, match.index));
		position = match.index + match[0].length;
	}

	parseLine(raw.substring(position));

	if (submodule.name && submodule.path && submodule.url) {
		result.push(submodule as Submodule);
	}

	return result;
}

export function parseGitCommit(raw: string): Commit | null {
	const match = /^([0-9a-f]{40})\n(.*)\n(.*)\n([^]*)$/m.exec(raw.trim());
	if (!match) {
		return null;
	}

	const parents = match[3] ? match[3].split(' ') : [];
	return { hash: match[1], message: match[4], parents, authorEmail: match[2] };
}

interface LsTreeElement {
	mode: string;
	type: string;
	object: string;
	size: string;
	file: string;
}

export function parseLsTree(raw: string): LsTreeElement[] {
	return raw.split('\n')
		.filter(l => !!l)
		.map(line => /^(\S+)\s+(\S+)\s+(\S+)\s+(\S+)\s+(.*)$/.exec(line)!)
		.filter(m => !!m)
		.map(([, mode, type, object, size, file]) => ({ mode, type, object, size, file }));
}

interface LsFilesElement {
	mode: string;
	object: string;
	stage: string;
	file: string;
}

export function parseLsFiles(raw: string): LsFilesElement[] {
	return raw.split('\n')
		.filter(l => !!l)
		.map(line => /^(\S+)\s+(\S+)\s+(\S+)\s+(.*)$/.exec(line)!)
		.filter(m => !!m)
		.map(([, mode, object, stage, file]) => ({ mode, object, stage, file }));
}

export interface CommitOptions {
	all?: boolean;
	amend?: boolean;
	signoff?: boolean;
	signCommit?: boolean;
	empty?: boolean;
}

export interface PullOptions {
	unshallow?: boolean;
	tags?: boolean;
}

export enum ForcePushMode {
	Force,
	ForceWithLease
}

export class Repository {

	constructor(
		private _git: Git,
		private repositoryRoot: string,
		readonly dotGit: string
	) { }

	get git(): Git {
		return this._git;
	}

	get root(): string {
		return this.repositoryRoot;
	}

	// TODO@Joao: rename to exec
	async run(args: string[], options: SpawnOptions = {}): Promise<IExecutionResult<string>> {
		return await this.git.exec(this.repositoryRoot, args, options);
	}

	stream(args: string[], options: SpawnOptions = {}): cp.ChildProcess {
		return this.git.stream(this.repositoryRoot, args, options);
	}

	spawn(args: string[], options: SpawnOptions = {}): cp.ChildProcess {
		return this.git.spawn(args, options);
	}

	async config(scope: string, key: string, value: any = null, options: SpawnOptions = {}): Promise<string> {
		const args = ['config'];

		if (scope) {
			args.push('--' + scope);
		}

		args.push(key);

		if (value) {
			args.push(value);
		}

		const result = await this.run(args, options);
		return result.stdout.trim();
	}

	async getConfigs(scope: string): Promise<{ key: string; value: string; }[]> {
		const args = ['config'];

		if (scope) {
			args.push('--' + scope);
		}

		args.push('-l');

		const result = await this.run(args);
		const lines = result.stdout.trim().split(/\r|\r\n|\n/);

		return lines.map(entry => {
			const equalsIndex = entry.indexOf('=');
			return { key: entry.substr(0, equalsIndex), value: entry.substr(equalsIndex + 1) };
		});
	}

	async log(options?: LogOptions): Promise<Commit[]> {
		const maxEntries = options && typeof options.maxEntries === 'number' && options.maxEntries > 0 ? options.maxEntries : 32;
		const args = ['log', '-' + maxEntries, `--pretty=format:${COMMIT_FORMAT}%x00%x00`];
		const gitResult = await this.run(args);
		if (gitResult.exitCode) {
			// An empty repo.
			return [];
		}

		const s = gitResult.stdout;
		const result: Commit[] = [];
		let index = 0;
		while (index < s.length) {
			let nextIndex = s.indexOf('\x00\x00', index);
			if (nextIndex === -1) {
				nextIndex = s.length;
			}

			let entry = s.substr(index, nextIndex - index);
			if (entry.startsWith('\n')) {
				entry = entry.substring(1);
			}

			const commit = parseGitCommit(entry);
			if (!commit) {
				break;
			}

			result.push(commit);
			index = nextIndex + 2;
		}

		return result;
	}

	async bufferString(object: string, encoding: string = 'utf8', autoGuessEncoding = false): Promise<string> {
		const stdout = await this.buffer(object);

		if (autoGuessEncoding) {
			encoding = detectEncoding(stdout) || encoding;
		}

		encoding = iconv.encodingExists(encoding) ? encoding : 'utf8';

		return iconv.decode(stdout, encoding);
	}

	async buffer(object: string): Promise<Buffer> {
		const child = this.stream(['show', object]);

		if (!child.stdout) {
			return Promise.reject<Buffer>('Can\'t open file from git');
		}

		const { exitCode, stdout, stderr } = await exec(child);

		if (exitCode) {
			const err = new GitError({
				message: 'Could not show object.',
				exitCode
			});

			if (/exists on disk, but not in/.test(stderr)) {
				err.gitErrorCode = GitErrorCodes.WrongCase;
			}

			return Promise.reject<Buffer>(err);
		}

		return stdout;
	}

	async getObjectDetails(treeish: string, path: string): Promise<{ mode: string, object: string, size: number }> {
		if (!treeish) { // index
			const elements = await this.lsfiles(path);

			if (elements.length === 0) {
				throw new GitError({ message: 'Error running ls-files' });
			}

			const { mode, object } = elements[0];
			const catFile = await this.run(['cat-file', '-s', object]);
			const size = parseInt(catFile.stdout);

			return { mode, object, size };
		}

		const elements = await this.lstree(treeish, path);

		if (elements.length === 0) {
			throw new GitError({ message: 'Error running ls-files' });
		}

		const { mode, object, size } = elements[0];
		return { mode, object, size: parseInt(size) };
	}

	async lstree(treeish: string, path: string): Promise<LsTreeElement[]> {
		const { stdout } = await this.run(['ls-tree', '-l', treeish, '--', path]);
		return parseLsTree(stdout);
	}

	async lsfiles(path: string): Promise<LsFilesElement[]> {
		const { stdout } = await this.run(['ls-files', '--stage', '--', path]);
		return parseLsFiles(stdout);
	}

	async getGitRelativePath(ref: string, relativePath: string): Promise<string> {
		const relativePathLowercase = relativePath.toLowerCase();
		const dirname = path.posix.dirname(relativePath) + '/';
		const elements: { file: string; }[] = ref ? await this.lstree(ref, dirname) : await this.lsfiles(dirname);
		const element = elements.filter(file => file.file.toLowerCase() === relativePathLowercase)[0];

		if (!element) {
			throw new GitError({ message: 'Git relative path not found.' });
		}

		return element.file;
	}

	async detectObjectType(object: string): Promise<{ mimetype: string, encoding?: string }> {
		const child = await this.stream(['show', object]);
		const buffer = await readBytes(child.stdout, 4100);

		try {
			child.kill();
		} catch (err) {
			// noop
		}

		const encoding = detectUnicodeEncoding(buffer);
		let isText = true;

		if (encoding !== Encoding.UTF16be && encoding !== Encoding.UTF16le) {
			for (let i = 0; i < buffer.length; i++) {
				if (buffer.readInt8(i) === 0) {
					isText = false;
					break;
				}
			}
		}

		if (!isText) {
			const result = filetype(buffer);

			if (!result) {
				return { mimetype: 'application/octet-stream' };
			} else {
				return { mimetype: result.mime };
			}
		}

		if (encoding) {
			return { mimetype: 'text/plain', encoding };
		} else {
			// TODO@JOAO: read the setting OUTSIDE!
			return { mimetype: 'text/plain' };
		}
	}

	async apply(patch: string, reverse?: boolean): Promise<void> {
		const args = ['apply', patch];

		if (reverse) {
			args.push('-R');
		}

		try {
			await this.run(args);
		} catch (err) {
			if (/patch does not apply/.test(err.stderr)) {
				err.gitErrorCode = GitErrorCodes.PatchDoesNotApply;
			}

			throw err;
		}
	}

	async diff(cached = false): Promise<string> {
		const args = ['diff'];

		if (cached) {
			args.push('--cached');
		}

		const result = await this.run(args);
		return result.stdout;
	}

	diffWithHEAD(): Promise<Change[]>;
	diffWithHEAD(path: string): Promise<string>;
	diffWithHEAD(path?: string | undefined): Promise<string | Change[]>;
	async diffWithHEAD(path?: string | undefined): Promise<string | Change[]> {
		if (!path) {
			return await this.diffFiles(false);
		}

		const args = ['diff', '--', path];
		const result = await this.run(args);
		return result.stdout;
	}

	diffWith(ref: string): Promise<Change[]>;
	diffWith(ref: string, path: string): Promise<string>;
	diffWith(ref: string, path?: string | undefined): Promise<string | Change[]>;
	async diffWith(ref: string, path?: string): Promise<string | Change[]> {
		if (!path) {
			return await this.diffFiles(false, ref);
		}

		const args = ['diff', ref, '--', path];
		const result = await this.run(args);
		return result.stdout;
	}

	diffIndexWithHEAD(): Promise<Change[]>;
	diffIndexWithHEAD(path: string): Promise<string>;
	diffIndexWithHEAD(path?: string | undefined): Promise<string | Change[]>;
	async diffIndexWithHEAD(path?: string): Promise<string | Change[]> {
		if (!path) {
			return await this.diffFiles(true);
		}

		const args = ['diff', '--cached', '--', path];
		const result = await this.run(args);
		return result.stdout;
	}

	diffIndexWith(ref: string): Promise<Change[]>;
	diffIndexWith(ref: string, path: string): Promise<string>;
	diffIndexWith(ref: string, path?: string | undefined): Promise<string | Change[]>;
	async diffIndexWith(ref: string, path?: string): Promise<string | Change[]> {
		if (!path) {
			return await this.diffFiles(true, ref);
		}

		const args = ['diff', '--cached', ref, '--', path];
		const result = await this.run(args);
		return result.stdout;
	}

	async diffBlobs(object1: string, object2: string): Promise<string> {
		const args = ['diff', object1, object2];
		const result = await this.run(args);
		return result.stdout;
	}

	diffBetween(ref1: string, ref2: string): Promise<Change[]>;
	diffBetween(ref1: string, ref2: string, path: string): Promise<string>;
	diffBetween(ref1: string, ref2: string, path?: string | undefined): Promise<string | Change[]>;
	async diffBetween(ref1: string, ref2: string, path?: string): Promise<string | Change[]> {
		const range = `${ref1}...${ref2}`;
		if (!path) {
			return await this.diffFiles(false, range);
		}

		const args = ['diff', range, '--', path];
		const result = await this.run(args);

		return result.stdout.trim();
	}

	private async diffFiles(cached: boolean, ref?: string): Promise<Change[]> {
		const args = ['diff', '--name-status', '-z', '--diff-filter=ADMR'];
		if (cached) {
			args.push('--cached');
		}

		if (ref) {
			args.push(ref);
		}

		const gitResult = await this.run(args);
		if (gitResult.exitCode) {
			return [];
		}

		const entries = gitResult.stdout.split('\x00');
		let index = 0;
		const result: Change[] = [];

		entriesLoop:
		while (index < entries.length - 1) {
			const change = entries[index++];
			const resourcePath = entries[index++];
			if (!change || !resourcePath) {
				break;
			}

			const originalUri = URI.file(path.isAbsolute(resourcePath) ? resourcePath : path.join(this.repositoryRoot, resourcePath));
			let status: Status = Status.UNTRACKED;

			// Copy or Rename status comes with a number, e.g. 'R100'. We don't need the number, so we use only first character of the status.
			switch (change[0]) {
				case 'M':
					status = Status.MODIFIED;
					break;

				case 'A':
					status = Status.INDEX_ADDED;
					break;

				case 'D':
					status = Status.DELETED;
					break;

				// Rename contains two paths, the second one is what the file is renamed/copied to.
				case 'R':
					if (index >= entries.length) {
						break;
					}

					const newPath = entries[index++];
					if (!newPath) {
						break;
					}

					const uri = URI.file(path.isAbsolute(newPath) ? newPath : path.join(this.repositoryRoot, newPath));
					result.push({
						uri,
						renameUri: uri,
						originalUri,
						status: Status.INDEX_RENAMED
					});

					continue;

				default:
					// Unknown status
					break entriesLoop;
			}

			result.push({
				status,
				originalUri,
				uri: originalUri,
				renameUri: originalUri,
			});
		}

		return result;
	}

	async getMergeBase(ref1: string, ref2: string): Promise<string> {
		const args = ['merge-base', ref1, ref2];
		const result = await this.run(args);

		return result.stdout.trim();
	}

	async hashObject(data: string): Promise<string> {
		const args = ['hash-object', '-w', '--stdin'];
		const result = await this.run(args, { input: data });

		return result.stdout.trim();
	}

	async add(paths: string[]): Promise<void> {
		const args = ['add', '-A', '--'];

		if (paths && paths.length) {
			args.push.apply(args, paths);
		} else {
			args.push('.');
		}

		await this.run(args);
	}

	async rm(paths: string[]): Promise<void> {
		const args = ['rm', '--'];

		if (!paths || !paths.length) {
			return;
		}

		args.push(...paths);

		await this.run(args);
	}

	async stage(path: string, data: string): Promise<void> {
		const child = this.stream(['hash-object', '--stdin', '-w', '--path', path], { stdio: [null, null, null] });
		child.stdin.end(data, 'utf8');

		const { exitCode, stdout } = await exec(child);
		const hash = stdout.toString('utf8');

		if (exitCode) {
			throw new GitError({
				message: 'Could not hash object.',
				exitCode: exitCode
			});
		}

		let mode: string;

		try {
			const details = await this.getObjectDetails('HEAD', path);
			mode = details.mode;
		} catch (err) {
			mode = '100644';
		}

		await this.run(['update-index', '--cacheinfo', mode, hash, path]);
	}

	async checkout(treeish: string, paths: string[], opts: { track?: boolean } = Object.create(null)): Promise<void> {
		const args = ['checkout', '-q'];

		if (opts.track) {
			args.push('--track');
		}

		if (treeish) {
			args.push(treeish);
		}

		if (paths && paths.length) {
			args.push('--');
			args.push.apply(args, paths);
		}

		try {
			await this.run(args);
		} catch (err) {
			if (/Please,? commit your changes or stash them/.test(err.stderr || '')) {
				err.gitErrorCode = GitErrorCodes.DirtyWorkTree;
			}

			throw err;
		}
	}

	async commit(message: string, opts: CommitOptions = Object.create(null)): Promise<void> {
		const args = ['commit', '--quiet', '--allow-empty-message', '--file', '-'];

		if (opts.all) {
			args.push('--all');
		}

		if (opts.amend) {
			args.push('--amend');
		}

		if (opts.signoff) {
			args.push('--signoff');
		}

		if (opts.signCommit) {
			args.push('-S');
		}
		if (opts.empty) {
			args.push('--allow-empty');
		}

		try {
			await this.run(args, { input: message || '' });
		} catch (commitErr) {
			await this.handleCommitError(commitErr);
		}
	}

	async rebaseContinue(): Promise<void> {
		const args = ['rebase', '--continue'];

		try {
			await this.run(args);
		} catch (commitErr) {
			await this.handleCommitError(commitErr);
		}
	}

	private async handleCommitError(commitErr: any): Promise<void> {
		if (/not possible because you have unmerged files/.test(commitErr.stderr || '')) {
			commitErr.gitErrorCode = GitErrorCodes.UnmergedChanges;
			throw commitErr;
		}

		try {
			await this.run(['config', '--get-all', 'user.name']);
		} catch (err) {
			err.gitErrorCode = GitErrorCodes.NoUserNameConfigured;
			throw err;
		}

		try {
			await this.run(['config', '--get-all', 'user.email']);
		} catch (err) {
			err.gitErrorCode = GitErrorCodes.NoUserEmailConfigured;
			throw err;
		}

		throw commitErr;
	}

	async branch(name: string, checkout: boolean, ref?: string): Promise<void> {
		const args = checkout ? ['checkout', '-q', '-b', name, '--no-track'] : ['branch', '-q', name];

		if (ref) {
			args.push(ref);
		}

		await this.run(args);
	}

	async deleteBranch(name: string, force?: boolean): Promise<void> {
		const args = ['branch', force ? '-D' : '-d', name];
		await this.run(args);
	}

	async renameBranch(name: string): Promise<void> {
		const args = ['branch', '-m', name];
		await this.run(args);
	}

	async setBranchUpstream(name: string, upstream: string): Promise<void> {
		const args = ['branch', '--set-upstream-to', upstream, name];
		await this.run(args);
	}

	async deleteRef(ref: string): Promise<void> {
		const args = ['update-ref', '-d', ref];
		await this.run(args);
	}

	async merge(ref: string): Promise<void> {
		const args = ['merge', ref];

		try {
			await this.run(args);
		} catch (err) {
			if (/^CONFLICT /m.test(err.stdout || '')) {
				err.gitErrorCode = GitErrorCodes.Conflict;
			}

			throw err;
		}
	}

	async tag(name: string, message?: string): Promise<void> {
		let args = ['tag'];

		if (message) {
			args = [...args, '-a', name, '-m', message];
		} else {
			args = [...args, name];
		}

		await this.run(args);
	}

	async clean(paths: string[]): Promise<void> {
		const pathsByGroup = groupBy(paths, p => path.dirname(p));
		const groups = Object.keys(pathsByGroup).map(k => pathsByGroup[k]);
		const tasks = groups.map(paths => () => this.run(['clean', '-f', '-q', '--'].concat(paths)));

		for (let task of tasks) {
			await task();
		}
	}

	async undo(): Promise<void> {
		await this.run(['clean', '-fd']);

		try {
			await this.run(['checkout', '--', '.']);
		} catch (err) {
			if (/did not match any file\(s\) known to git\./.test(err.stderr || '')) {
				return;
			}

			throw err;
		}
	}

	async reset(treeish: string, hard: boolean = false): Promise<void> {
		const args = ['reset', hard ? '--hard' : '--soft', treeish];
		await this.run(args);
	}

	async revert(treeish: string, paths: string[]): Promise<void> {
		const result = await this.run(['branch']);
		let args: string[];

		// In case there are no branches, we must use rm --cached
		if (!result.stdout) {
			args = ['rm', '--cached', '-r', '--'];
		} else {
			args = ['reset', '-q', treeish, '--'];
		}

		if (paths && paths.length) {
			args.push.apply(args, paths);
		} else {
			args.push('.');
		}

		try {
			await this.run(args);
		} catch (err) {
			// In case there are merge conflicts to be resolved, git reset will output
			// some "needs merge" data. We try to get around that.
			if (/([^:]+: needs merge\n)+/m.test(err.stdout || '')) {
				return;
			}

			throw err;
		}
	}

	async addRemote(name: string, url: string): Promise<void> {
		const args = ['remote', 'add', name, url];
		await this.run(args);
	}

	async removeRemote(name: string): Promise<void> {
		const args = ['remote', 'rm', name];
		await this.run(args);
	}

	async fetch(options: { remote?: string, ref?: string, all?: boolean, prune?: boolean, depth?: number } = {}): Promise<void> {
		const args = ['fetch'];

		if (options.remote) {
			args.push(options.remote);

			if (options.ref) {
				args.push(options.ref);
			}
		} else if (options.all) {
			args.push('--all');
		}

		if (options.prune) {
			args.push('--prune');
		}

		if (typeof options.depth === 'number') {
			args.push(`--depth=${options.depth}`);
		}

		try {
			await this.run(args);
		} catch (err) {
			if (/No remote repository specified\./.test(err.stderr || '')) {
				err.gitErrorCode = GitErrorCodes.NoRemoteRepositorySpecified;
			} else if (/Could not read from remote repository/.test(err.stderr || '')) {
				err.gitErrorCode = GitErrorCodes.RemoteConnectionError;
			}

			throw err;
		}
	}

<<<<<<< HEAD
	async pull(rebase?: boolean, remote?: string, branch?: string, options: PullOptions = {}): Promise<void> {
		const args = ['pull'];

		if (options.tags) {
			args.push('--tags');
		}

		if (options.unshallow) {
			args.push('--unshallow');
		}
=======
	async pull(rebase?: boolean, remote?: string, branch?: string, cancellationToken?: CancellationToken): Promise<void> {
		const args = ['pull', '--tags'];
>>>>>>> 6dbf6b58

		if (rebase) {
			args.push('-r');
		}

		if (remote && branch) {
			args.push(remote);
			args.push(branch);
		}

		try {
			await this.run(args, { cancellationToken });
		} catch (err) {
			if (/^CONFLICT \([^)]+\): \b/m.test(err.stdout || '')) {
				err.gitErrorCode = GitErrorCodes.Conflict;
			} else if (/Please tell me who you are\./.test(err.stderr || '')) {
				err.gitErrorCode = GitErrorCodes.NoUserNameConfigured;
			} else if (/Could not read from remote repository/.test(err.stderr || '')) {
				err.gitErrorCode = GitErrorCodes.RemoteConnectionError;
			} else if (/Pull is not possible because you have unmerged files|Cannot pull with rebase: You have unstaged changes|Your local changes to the following files would be overwritten|Please, commit your changes before you can merge/i.test(err.stderr)) {
				err.stderr = err.stderr.replace(/Cannot pull with rebase: You have unstaged changes/i, 'Cannot pull with rebase, you have unstaged changes');
				err.gitErrorCode = GitErrorCodes.DirtyWorkTree;
			} else if (/cannot lock ref|unable to update local ref/i.test(err.stderr || '')) {
				err.gitErrorCode = GitErrorCodes.CantLockRef;
			} else if (/cannot rebase onto multiple branches/i.test(err.stderr || '')) {
				err.gitErrorCode = GitErrorCodes.CantRebaseMultipleBranches;
			}

			throw err;
		}
	}

	async push(remote?: string, name?: string, setUpstream: boolean = false, tags = false, forcePushMode?: ForcePushMode): Promise<void> {
		const args = ['push'];

		if (forcePushMode === ForcePushMode.ForceWithLease) {
			args.push('--force-with-lease');
		} else if (forcePushMode === ForcePushMode.Force) {
			args.push('--force');
		}

		if (setUpstream) {
			args.push('-u');
		}

		if (tags) {
			args.push('--follow-tags');
		}

		if (remote) {
			args.push(remote);
		}

		if (name) {
			args.push(name);
		}

		try {
			await this.run(args);
		} catch (err) {
			if (/^error: failed to push some refs to\b/m.test(err.stderr || '')) {
				err.gitErrorCode = GitErrorCodes.PushRejected;
			} else if (/Could not read from remote repository/.test(err.stderr || '')) {
				err.gitErrorCode = GitErrorCodes.RemoteConnectionError;
			} else if (/^fatal: The current branch .* has no upstream branch/.test(err.stderr || '')) {
				err.gitErrorCode = GitErrorCodes.NoUpstreamBranch;
			}

			throw err;
		}
	}

	async blame(path: string): Promise<string> {
		try {
			const args = ['blame'];
			args.push(path);

			let result = await this.run(args);

			return result.stdout.trim();
		} catch (err) {
			if (/^fatal: no such path/.test(err.stderr || '')) {
				err.gitErrorCode = GitErrorCodes.NoPathFound;
			}

			throw err;
		}
	}

	async createStash(message?: string, includeUntracked?: boolean): Promise<void> {
		try {
			const args = ['stash', 'push'];

			if (includeUntracked) {
				args.push('-u');
			}

			if (message) {
				args.push('-m', message);
			}

			await this.run(args);
		} catch (err) {
			if (/No local changes to save/.test(err.stderr || '')) {
				err.gitErrorCode = GitErrorCodes.NoLocalChanges;
			}

			throw err;
		}
	}

	async popStash(index?: number): Promise<void> {
		const args = ['stash', 'pop'];
		await this.popOrApplyStash(args, index);
	}

	async applyStash(index?: number): Promise<void> {
		const args = ['stash', 'apply'];
		await this.popOrApplyStash(args, index);
	}

	private async popOrApplyStash(args: string[], index?: number): Promise<void> {
		try {
			if (typeof index === 'number') {
				args.push(`stash@{${index}}`);
			}

			await this.run(args);
		} catch (err) {
			if (/No stash found/.test(err.stderr || '')) {
				err.gitErrorCode = GitErrorCodes.NoStashFound;
			} else if (/error: Your local changes to the following files would be overwritten/.test(err.stderr || '')) {
				err.gitErrorCode = GitErrorCodes.LocalChangesOverwritten;
			} else if (/^CONFLICT/m.test(err.stdout || '')) {
				err.gitErrorCode = GitErrorCodes.StashConflict;
			}

			throw err;
		}
	}

	getStatus(limit = 5000): Promise<{ status: IFileStatus[]; didHitLimit: boolean; }> {
		return new Promise<{ status: IFileStatus[]; didHitLimit: boolean; }>((c, e) => {
			const parser = new GitStatusParser();
			const env = { GIT_OPTIONAL_LOCKS: '0' };
			const child = this.stream(['status', '-z', '-u'], { env });

			const onExit = (exitCode: number) => {
				if (exitCode !== 0) {
					const stderr = stderrData.join('');
					return e(new GitError({
						message: 'Failed to execute git',
						stderr,
						exitCode,
						gitErrorCode: getGitErrorCode(stderr),
						gitCommand: 'status'
					}));
				}

				c({ status: parser.status, didHitLimit: false });
			};

			const onStdoutData = (raw: string) => {
				parser.update(raw);

				if (parser.status.length > limit) {
					child.removeListener('exit', onExit);
					child.stdout.removeListener('data', onStdoutData);
					child.kill();

					c({ status: parser.status.slice(0, limit), didHitLimit: true });
				}
			};

			child.stdout.setEncoding('utf8');
			child.stdout.on('data', onStdoutData);

			const stderrData: string[] = [];
			child.stderr.setEncoding('utf8');
			child.stderr.on('data', raw => stderrData.push(raw as string));

			child.on('error', cpErrorHandler(e));
			child.on('exit', onExit);
		});
	}

	async getHEAD(): Promise<Ref> {
		try {
			const result = await this.run(['symbolic-ref', '--short', 'HEAD']);

			if (!result.stdout) {
				throw new Error('Not in a branch');
			}

			return { name: result.stdout.trim(), commit: undefined, type: RefType.Head };
		} catch (err) {
			const result = await this.run(['rev-parse', 'HEAD']);

			if (!result.stdout) {
				throw new Error('Error parsing HEAD');
			}

			return { name: undefined, commit: result.stdout.trim(), type: RefType.Head };
		}
	}

	async findTrackingBranches(upstreamBranch: string): Promise<Branch[]> {
		const result = await this.run(['for-each-ref', '--format', '%(refname:short)%00%(upstream:short)', 'refs/heads']);
		return result.stdout.trim().split('\n')
			.map(line => line.trim().split('\0'))
			.filter(([_, upstream]) => upstream === upstreamBranch)
			.map(([ref]) => ({ name: ref, type: RefType.Head } as Branch));
	}

	async getRefs(): Promise<Ref[]> {
		const result = await this.run(['for-each-ref', '--format', '%(refname) %(objectname)', '--sort', '-committerdate']);

		const fn = (line: string): Ref | null => {
			let match: RegExpExecArray | null;

			if (match = /^refs\/heads\/([^ ]+) ([0-9a-f]{40})$/.exec(line)) {
				return { name: match[1], commit: match[2], type: RefType.Head };
			} else if (match = /^refs\/remotes\/([^/]+)\/([^ ]+) ([0-9a-f]{40})$/.exec(line)) {
				return { name: `${match[1]}/${match[2]}`, commit: match[3], type: RefType.RemoteHead, remote: match[1] };
			} else if (match = /^refs\/tags\/([^ ]+) ([0-9a-f]{40})$/.exec(line)) {
				return { name: match[1], commit: match[2], type: RefType.Tag };
			}

			return null;
		};

		return result.stdout.trim().split('\n')
			.filter(line => !!line)
			.map(fn)
			.filter(ref => !!ref) as Ref[];
	}

	async getStashes(): Promise<Stash[]> {
		const result = await this.run(['stash', 'list']);
		const regex = /^stash@{(\d+)}:(.+)$/;
		const rawStashes = result.stdout.trim().split('\n')
			.filter(b => !!b)
			.map(line => regex.exec(line) as RegExpExecArray)
			.filter(g => !!g)
			.map(([, index, description]: RegExpExecArray) => ({ index: parseInt(index), description }));

		return rawStashes;
	}

	async getRemotes(): Promise<Remote[]> {
		const result = await this.run(['remote', '--verbose']);
		const lines = result.stdout.trim().split('\n').filter(l => !!l);
		const remotes: MutableRemote[] = [];

		for (const line of lines) {
			const parts = line.split(/\s/);
			const [name, url, type] = parts;

			let remote = remotes.find(r => r.name === name);

			if (!remote) {
				remote = { name, isReadOnly: false };
				remotes.push(remote);
			}

			if (/fetch/i.test(type)) {
				remote.fetchUrl = url;
			} else if (/push/i.test(type)) {
				remote.pushUrl = url;
			} else {
				remote.fetchUrl = url;
				remote.pushUrl = url;
			}

			// https://github.com/Microsoft/vscode/issues/45271
			remote.isReadOnly = remote.pushUrl === undefined || remote.pushUrl === 'no_push';
		}

		return remotes;
	}

	async getBranch(name: string): Promise<Branch> {
		if (name === 'HEAD') {
			return this.getHEAD();
		} else if (/^@/.test(name)) {
			const symbolicFullNameResult = await this.run(['rev-parse', '--symbolic-full-name', name]);
			const symbolicFullName = symbolicFullNameResult.stdout.trim();
			name = symbolicFullName || name;
		}

		const result = await this.run(['rev-parse', name]);

		if (!result.stdout) {
			return Promise.reject<Branch>(new Error('No such branch'));
		}

		const commit = result.stdout.trim();

		try {
			const res2 = await this.run(['rev-parse', '--symbolic-full-name', name + '@{u}']);
			const fullUpstream = res2.stdout.trim();
			const match = /^refs\/remotes\/([^/]+)\/(.+)$/.exec(fullUpstream);

			if (!match) {
				throw new Error(`Could not parse upstream branch: ${fullUpstream}`);
			}

			const upstream = { remote: match[1], name: match[2] };
			const res3 = await this.run(['rev-list', '--left-right', name + '...' + fullUpstream]);

			let ahead = 0, behind = 0;
			let i = 0;

			while (i < res3.stdout.length) {
				switch (res3.stdout.charAt(i)) {
					case '<': ahead++; break;
					case '>': behind++; break;
					default: i++; break;
				}

				while (res3.stdout.charAt(i++) !== '\n') { /* no-op */ }
			}

			return { name, type: RefType.Head, commit, upstream, ahead, behind };
		} catch (err) {
			return { name, type: RefType.Head, commit };
		}
	}

	async getCommitTemplate(): Promise<string> {
		try {
			const result = await this.run(['config', '--get', 'commit.template']);

			if (!result.stdout) {
				return '';
			}

			// https://github.com/git/git/blob/3a0f269e7c82aa3a87323cb7ae04ac5f129f036b/path.c#L612
			const homedir = os.homedir();
			let templatePath = result.stdout.trim()
				.replace(/^~([^\/]*)\//, (_, user) => `${user ? path.join(path.dirname(homedir), user) : homedir}/`);

			if (!path.isAbsolute(templatePath)) {
				templatePath = path.join(this.repositoryRoot, templatePath);
			}

			const raw = await readfile(templatePath, 'utf8');
			return raw.replace(/^\s*#.*$\n?/gm, '').trim();

		} catch (err) {
			return '';
		}
	}

	async getCommit(ref: string): Promise<Commit> {
		const result = await this.run(['show', '-s', `--format=${COMMIT_FORMAT}`, ref]);
		return parseGitCommit(result.stdout) || Promise.reject<Commit>('bad commit format');
	}

	async updateSubmodules(paths: string[]): Promise<void> {
		const args = ['submodule', 'update', '--', ...paths];
		await this.run(args);
	}

	async getSubmodules(): Promise<Submodule[]> {
		const gitmodulesPath = path.join(this.root, '.gitmodules');

		try {
			const gitmodulesRaw = await readfile(gitmodulesPath, 'utf8');
			return parseGitmodules(gitmodulesRaw);
		} catch (err) {
			if (/ENOENT/.test(err.message)) {
				return [];
			}

			throw err;
		}
	}
}<|MERGE_RESOLUTION|>--- conflicted
+++ resolved
@@ -649,6 +649,7 @@
 export interface PullOptions {
 	unshallow?: boolean;
 	tags?: boolean;
+	readonly cancellationToken?: CancellationToken;
 }
 
 export enum ForcePushMode {
@@ -1375,7 +1376,6 @@
 		}
 	}
 
-<<<<<<< HEAD
 	async pull(rebase?: boolean, remote?: string, branch?: string, options: PullOptions = {}): Promise<void> {
 		const args = ['pull'];
 
@@ -1386,10 +1386,6 @@
 		if (options.unshallow) {
 			args.push('--unshallow');
 		}
-=======
-	async pull(rebase?: boolean, remote?: string, branch?: string, cancellationToken?: CancellationToken): Promise<void> {
-		const args = ['pull', '--tags'];
->>>>>>> 6dbf6b58
 
 		if (rebase) {
 			args.push('-r');
@@ -1401,7 +1397,7 @@
 		}
 
 		try {
-			await this.run(args, { cancellationToken });
+			await this.run(args, options);
 		} catch (err) {
 			if (/^CONFLICT \([^)]+\): \b/m.test(err.stdout || '')) {
 				err.gitErrorCode = GitErrorCodes.Conflict;

/*---------------------------------------------------------------------------------------------
 *  Copyright (c) Microsoft Corporation. All rights reserved.
 *  Licensed under the MIT License. See License.txt in the project root for license information.
 *--------------------------------------------------------------------------------------------*/

import * as fs from 'fs';
import { FileAccess } from 'vs/base/common/network';
import * as path from 'vs/base/common/path';
import { isESM } from 'vs/base/common/amd';
import type * as lp from 'vs/base/node/languagePacks';
import product from 'vs/platform/product/common/product';

const metaData = path.join(FileAccess.asFileUri('').fsPath, 'nls.metadata.json');
const _cache: Map<string, Promise<lp.NLSConfiguration>> = new Map();

function exists(file: string) {
	return new Promise(c => fs.exists(file, c));
}

export function getNLSConfiguration(language: string, userDataPath: string): Promise<lp.NLSConfiguration> {
	return exists(metaData).then((fileExists) => {
		if (!fileExists || !product.commit) {
			// console.log(`==> MetaData or commit unknown. Using default language.`);
			// The OS Locale on the remote side really doesn't matter, so we return the default locale
			return Promise.resolve({ locale: 'en', osLocale: 'en', availableLanguages: {} });
		}
		const key = `${language}||${userDataPath}`;
		let result = _cache.get(key);
		if (!result) {
<<<<<<< HEAD
			const { getNLSConfiguration } = <typeof import('vs/base/node/languagePacks')>require(`../../base/node/languagePacks.${isESM ? 'esm' : 'cjs'}}}`);

			// For remote, we just use language for both locale and language since we don't have any use case for the locale
			// on the server side.
			result = getNLSConfiguration(product.commit, userDataPath, metaData, language, language).then(value => {
=======
			// The OS Locale on the remote side really doesn't matter, so we pass in the same language
			result = lp.getNLSConfiguration(product.commit, userDataPath, metaData, language, language).then(value => {
>>>>>>> b80faf9e
				if (InternalNLSConfiguration.is(value)) {
					value._languagePackSupport = true;
				}
				return value;
			});
			_cache.set(key, result);
		}
		return result;
	});
}

export namespace InternalNLSConfiguration {
	export function is(value: lp.NLSConfiguration): value is lp.InternalNLSConfiguration {
		const candidate: lp.InternalNLSConfiguration = value as lp.InternalNLSConfiguration;
		return candidate && typeof candidate._languagePackId === 'string';
	}
}<|MERGE_RESOLUTION|>--- conflicted
+++ resolved
@@ -27,16 +27,10 @@
 		const key = `${language}||${userDataPath}`;
 		let result = _cache.get(key);
 		if (!result) {
-<<<<<<< HEAD
 			const { getNLSConfiguration } = <typeof import('vs/base/node/languagePacks')>require(`../../base/node/languagePacks.${isESM ? 'esm' : 'cjs'}}}`);
 
-			// For remote, we just use language for both locale and language since we don't have any use case for the locale
-			// on the server side.
+			// The OS Locale on the remote side really doesn't matter, so we pass in the same language
 			result = getNLSConfiguration(product.commit, userDataPath, metaData, language, language).then(value => {
-=======
-			// The OS Locale on the remote side really doesn't matter, so we pass in the same language
-			result = lp.getNLSConfiguration(product.commit, userDataPath, metaData, language, language).then(value => {
->>>>>>> b80faf9e
 				if (InternalNLSConfiguration.is(value)) {
 					value._languagePackSupport = true;
 				}

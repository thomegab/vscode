--- conflicted
+++ resolved
@@ -109,17 +109,11 @@
 
 	renderTwistie(element: IAsyncDataTreeNode<TInput, T>, twistieElement: HTMLElement): boolean {
 		if (element.slow) {
-<<<<<<< HEAD
-			addClasses(twistieElement, treeItemLoadingIcon.classNames);
+			twistieElement.classList.add(...treeItemLoadingIcon.classNamesArray);
 			return true;
 		} else {
-			removeClasses(twistieElement, treeItemLoadingIcon.classNames);
+			twistieElement.classList.remove(...treeItemLoadingIcon.classNamesArray);
 			return false;
-=======
-			twistieElement.classList.add(...treeItemLoadingIcon.classNamesArray);
-		} else {
-			twistieElement.classList.remove(...treeItemLoadingIcon.classNamesArray);
->>>>>>> e380037a
 		}
 	}
 
@@ -1059,17 +1053,11 @@
 
 	renderTwistie(element: IAsyncDataTreeNode<TInput, T>, twistieElement: HTMLElement): boolean {
 		if (element.slow) {
-<<<<<<< HEAD
-			addClasses(twistieElement, treeItemLoadingIcon.classNames);
+			twistieElement.classList.add(...treeItemLoadingIcon.classNamesArray);
 			return true;
 		} else {
-			removeClasses(twistieElement, treeItemLoadingIcon.classNames);
+			twistieElement.classList.remove(...treeItemLoadingIcon.classNamesArray);
 			return false;
-=======
-			twistieElement.classList.add(...treeItemLoadingIcon.classNamesArray);
-		} else {
-			twistieElement.classList.remove(...treeItemLoadingIcon.classNamesArray);
->>>>>>> e380037a
 		}
 	}
 

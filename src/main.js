--- conflicted
+++ resolved
@@ -597,17 +597,13 @@
 			// See above the comment about the loader and case sensitiveness
 			appLocale = appLocale.toLowerCase();
 
-<<<<<<< HEAD
-			const { getNLSConfiguration } = require(`./vs/base/node/languagePacks${requireExtension}`);
-=======
 			if (appLocale.startsWith('zh-hans')) {
 				appLocale = 'zh-cn';
 			} else if (appLocale.startsWith('zh-hant')) {
 				appLocale = 'zh-tw';
 			}
 
-			const { getNLSConfiguration } = require('./vs/base/node/languagePacks');
->>>>>>> fdb2befa
+			const { getNLSConfiguration } = require(`./vs/base/node/languagePacks${requireExtension}`);
 			nlsConfiguration = await getNLSConfiguration(product.commit, userDataPath, metaDataFile, appLocale);
 			if (!nlsConfiguration) {
 				nlsConfiguration = { locale: appLocale, availableLanguages: {} };
